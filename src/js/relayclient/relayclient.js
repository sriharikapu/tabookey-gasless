const enableRelay = require('./enableRelay')
const utils = require('./utils')
const getTransactionSignature = utils.getTransactionSignature;
const removeHexPrefix = utils.removeHexPrefix;
const padTo64 = utils.padTo64;

const ServerHelper = require('./ServerHelper');
const HttpWrapper = require('./HttpWrapper');
const ethUtils = require('ethereumjs-util');
const ethJsTx = require('ethereumjs-tx');
const abi_decoder = require('abi-decoder');

const relayHubAbi = require('./RelayHubApi')
const relayRecipientAbi = require('./RelayRecipientApi')

const {promisify} = require("es6-promisify");

const est_blocks_per_day = 7200

abi_decoder.addABI(relayHubAbi)


/**
 * create a RelayClient library object, to force contracts to go through a relay.
 * @param web3  - the web3 instance to use.
 * @param {object} config options
 *    txfee
 *lookup for relay
 *    minStake - ignore relays with stake below this (wei) value.
 *    minDelay - ignore relays with delay lower this (sec) value
 *    backups - open that many connections to relays on requests.
 *
 *manual settings: these can be used to override the default setting.
 *    relayUrl, relayAddress - avoid lookup on relayHub for relays, and always use this URL/address
 *    force_gasLimit - force gaslimit, instead of transaction paramter
 *    force_gasPrice - force gasPrice, instread of transaction parameter.
 */
function RelayClient(web3, config) {
    // TODO: require sign() or privKey
    this.config = config || {}
    this.web3 = web3
    this.httpSend = new HttpWrapper(this.web3)

    let blockDayAgo = Math.max(1,web3.eth.blockNumber - est_blocks_per_day)
    this.serverHelper = this.config.serverHelper || new ServerHelper(this.config.minStake || 0, this.config.minDelay || 0, blockDayAgo, this.httpSend)

    this.RelayRecipient = web3.eth.contract(relayRecipientAbi)
    this.RelayHub = web3.eth.contract(relayHubAbi)

    //add missing "getPastEvents" in web3 v0.2..
}

/**
 * Decode the signed transaction returned from the Relay Server, compare it to the
 * requested transaction and validate its signature.
 * @returns a signed {@link EthereumTx} instance for broacasting, or null if returned
 * transaction is not valid.
 */
RelayClient.prototype.validateRelayResponse = function (returned_tx, address_relay,
                                                        from, to, transaction_orig, transaction_fee, gas_price, gas_limit, nonce,
                                                        relay_hub_address, relay_address, sig) {

    var tx = new ethJsTx({
        nonce: returned_tx.nonce,
        gasPrice: returned_tx.gasPrice,
        gasLimit: returned_tx.gas,
        to: returned_tx.to,
        value: returned_tx.value,
        data: returned_tx.input,
    });

    let message = tx.hash(false)
    let tx_v = Buffer.from(removeHexPrefix(returned_tx.v), "hex");
    let tx_r = Buffer.from(padTo64(removeHexPrefix(returned_tx.r)), "hex");
    let tx_s = Buffer.from(padTo64(removeHexPrefix(returned_tx.s)), "hex");

    let signer = ethUtils.bufferToHex(ethUtils.pubToAddress(ethUtils.ecrecover(message, tx_v[0], tx_r, tx_s)));
    let request_decoded_params = abi_decoder.decodeMethod(returned_tx.input).params;
    let returned_tx_params_hash = utils.getTransactionHash(
        request_decoded_params[0].value,
        request_decoded_params[1].value,
        request_decoded_params[2].value,
        request_decoded_params[3].value,
        request_decoded_params[4].value,
        request_decoded_params[5].value,
        request_decoded_params[6].value,
        returned_tx.to,
        signer
    )
    let transaction_orig_params_hash = utils.getTransactionHash(
        from, to, transaction_orig, transaction_fee, gas_price, gas_limit, nonce, relay_hub_address, relay_address);

    if (returned_tx_params_hash === transaction_orig_params_hash && address_relay === signer) {
        tx.v = tx_v;
        tx.r = tx_r;
        tx.s = tx_s;
        return tx;
    } else {
        var i;
        for (i = 0; i < 7; i++) {
            console.log(request_decoded_params[i])
        }
        console.log(returned_tx, address_relay, from, to, transaction_orig, transaction_fee, gas_price, gas_limit, nonce, sig, signer)
    }
}

<<<<<<< HEAD
=======
/**
 * @returns on object containing the first relay to respond to a ping message,
 * as well as two other relays selected by fee, stake and delay.
 */
RelayClient.prototype.findRelay = async function (relayHubAddress, minStake, minDelay, backups) {
    let filteredRelays = await this.getRelaysAdded(relayHubAddress);

    let origRelays = filteredRelays
    if (minStake) {
        filteredRelays = filteredRelays.filter(a => a.stake >= minStake)
    }

    if (minDelay) {
        filteredRelays = filteredRelays.filter(a => a.unstakeDelay >= minDelay)
    }

    if (!backups) {
        backups = 3
    }

    let size = filteredRelays.length > backups ? backups : filteredRelays.length

    if (size == 0) {
        throw new Error("no valid relays. hub="+relayHubAddress+" orig relays=" + JSON.stringify(origRelays))
    }

    filteredRelays = filteredRelays.sort((a, b) => {
        return a.txFee - b.txFee
    }).slice(0, size)

    let firstRelayToRespond = await this.raceToSuccess(
        filteredRelays.map(relay => this.getRelayAddress(relay.relayUrl))
    );

    let lookupResult = {
        firstRelayToRespond: firstRelayToRespond,
        otherRelays: filteredRelays.filter(a => a.relayUrl !== firstRelayToRespond.relayUrl)
    }

    return lookupResult
}

/**
 * Iterates through all RelayAdded and RelayRemoved logs emitted by given hub
 * @param {*} relayHubAddress
 * @returns an array of relays cuurently registered on given RelayHub contract
 */
RelayClient.prototype.getRelaysAdded = async function (relayHubAddress) {
    let activeRelays = {}
    let addedAndRemovedEvents = await this.RelayHub.getPastEvents({
        address: relayHubAddress,
        fromBlock: 1,
        topics: [["RelayAdded", "RelayRemoved"]]
    })

    for (var index in addedAndRemovedEvents) {
        let event = addedAndRemovedEvents[index]
        if (event.event === "RelayAdded") {
            activeRelays[event.args.relay] = {
                relayUrl: event.args.url,
                transactionFee: event.args.transactionFee,
                stake: event.args.stake,
                unstakeDelay: event.args.unstakeDelay
            }
        } else if (event.event === "RelayRemoved") {
            delete activeRelays[event.args.relay]
        }
    }
    return Object.values(activeRelays)
}
/**
 * From https://stackoverflow.com/a/37235207 (modified to catch exceptions)
 * Resolves once any promise resolves, ignores the rest, ignores rejections
 */
RelayClient.prototype.raceToSuccess = function (promises) {
    let numRejected = 0;
    return new Promise(
        (resolve, reject) =>
            promises.forEach(
                promise =>
                    promise.then((res) =>
                        resolve(res)
                    )
                        .catch(err => {
                            // console.log(err)
                            if (++numRejected === promises.length) {
                                reject("No response from any server.", err);
                            }
                        })
            )
    );
}

>>>>>>> 1887671c
function parseHexString(str) {
    var result = [];
    while (str.length >= 2) {
        result.push(parseInt(str.substring(0, 2), 16));

        str = str.substring(2, str.length);
    }

    return result;
}

/**
 * Performs a '/relay' HTTP request to the given url
 * @returns a Promise that resolves to an instance of {@link EthereumTx} signed by a relay
 */
RelayClient.prototype.sendViaRelay = function (relayUrl, signature, from, to, encodedFunction, gasprice, gaslimit, relayFee, nonce, relayHubAddress, relayAddress) {

<<<<<<< HEAD
  var self = this

  return new Promise(function (resolve, reject) {

    let jsonRequestData = {
      "encodedFunction": encodedFunction,
      "signature": parseHexString(signature.replace(/^0x/, '')),
      "from": from,
      "to": to,
      "gasPrice": gasprice,
      "gasLimit": gaslimit,
      "relayFee": relayFee,
      "RecipientNonce": nonce,
      "RelayHubAddress": relayHubAddress
    };

    let callback = async function (error, body) {
      if (error) {
        reject(error);
        return
      }

      if (!body) {
        reject("Empty body received from server.");
        return
      }

      let validTransaction
      try {
        validTransaction = self.validateRelayResponse(
          body, relayAddress, from, to, encodedFunction,
          relayFee, gasprice, gaslimit, nonce, relayHubAddress, relayAddress, signature);
      }
      catch (error) {
        console.error("validateRelayResponse" + error)
      }

      if (typeof validTransaction === 'undefined' || validTransaction === null) {
        reject("Failed to validate response")
        return
      }

      var raw_tx = '0x' + validTransaction.serialize().toString('hex');
      let txHash = "0x" + validTransaction.hash(false).toString('hex')
      console.log("txHash= " + txHash);
      self.broadcastRawTx(raw_tx, txHash);
      resolve(validTransaction);
=======
    let localid = unique_id++
    if (logreq) {
        console.log("sending request:", localid, url, JSON.stringify(jsonRequestData).slice(0, 40))
    }

    let callback1 = function (e, r) {
        if ( r && r.error ) {
            e = r
            r=null
        }
        if (e && ("" + e).indexOf("Invalid JSON RPC response") >= 0) {
            e = {error: "invalid-json"}
        }
        if (logreq) {
            console.log("got response:", localid, JSON.stringify(r).slice(0, 80), "err=", JSON.stringify(e).slice(0, 80))
        }
        callback(e, r)
>>>>>>> 1887671c
    }
    self.httpSend.send(relayUrl + "/relay", jsonRequestData, callback)
  });
}

/**
 * In case Relay Server does not broadcast the signed transaction to the network,
 * client also broadcasts the same transaction. If the transaction fails with nonce
 * error, it indicates Relay may have signed multiple transactions with same nonce,
 * causing a DoS attack.
 *
 * @param {*} raw_tx - raw transaction bytes, signed by relay
 * @param {*} tx_hash - this transaction's ID
 */
RelayClient.prototype.broadcastRawTx = function (raw_tx, tx_hash) {
    var self = this

    self.web3.eth.sendRawTransaction(raw_tx, function (error, result) {
        if (!error) {
            console.log(JSON.stringify(result));
            return
        }
        if (error.message.includes("the tx doesn't have the correct nonce")) {
            self.web3.eth.getTransaction(tx_hash, function (err, tx) {
                // console.log(tx);
                if (tx === null) {
                    console.error("Cheating relay!");
                    // TODO: At this point, I do know relay cheated on my nonce. Can punish him for this.
                }
            });
        } else {
            console.error("Failed to retransmit relayed tx: " + error.message);
        }
    });
}

/**
 * check the balance of the given target contract.
 * the method will fail if the target is not a RelayRecipient.
 * (not strictly a client operation, but without a balance, the target contract can't accept calls)
 */
RelayClient.prototype.balanceOf = async function (target) {
    let relayRecipient = this.RelayRecipient.at(target)
    let relayHubAddress = await promisify(relayRecipient.get_relay_hub.call)()
    let relayHub = this.RelayHub.at(relayHubAddress)

    //note that the returned value is a promise too, returning BigNumber
    return relayHub.balanceOf(target)
}

/**
 * Options include standard transaction params: from,to, gasprice, gaslimit
 * can also override default relayUrl, relayFee
 * return value is the same as from sendTransaction
 */
RelayClient.prototype.relayTransaction = async function (encodedFunctionCall, options) {

  var self = this
  let relayRecipient = this.RelayRecipient.at(options.to)

  let relayHubAddress = await promisify(relayRecipient.get_relay_hub.call)()

  let relayHub = this.RelayHub.at(relayHubAddress)

  var nonce = (await promisify(relayHub.get_nonce.call)(options.from)).toNumber()

  this.serverHelper.setHub(this.RelayHub, relayHub)

  let pinger = await this.serverHelper.newActiveRelayPinger()
  for (;;) {
    let activeRelay = await pinger.nextRelay()    
    if (activeRelay === null) {
        throw new Error("No relay responded! " + pinger.relaysCount + " attempted, " + pinger.pingedRelays + " pinged")
    }
    let relayAddress = activeRelay.RelayServerAddress
    let relayUrl = activeRelay.relayUrl

    let hash =
      utils.getTransactionHash(
        options.from,
        options.to,
        encodedFunctionCall,
        options.txfee,
        options.gas_price,
        options.gas_limit,
        nonce,
        relayHub.address,
        relayAddress);

    let signature
    if (typeof self.config.signForAccount === "function") {
      console.log("=== using signForAccount")
      signature = self.config.signForAccount(options.from, hash);
    } else {
      signature = await getTransactionSignature(options.from, hash);
    }
    try {
      let validTransaction = await self.sendViaRelay(
        relayUrl,
        signature,
        options.from,
        options.to,
        encodedFunctionCall,
        options.gas_price,
        options.gas_limit,
        options.txfee,
        nonce,
        relayHub.address,
        relayAddress
      )
      return validTransaction
    }
    catch (error) {
      console.log("relayTransaction", error)
    }
  }
}

/**
 * Wraps all transactions methods in given contract object with Relay logic.
 * Note: does not return a copy, modifies a given instance
 * See {@link enableRelay}
 * @param {*} contract - a relay recepient contract
 */
RelayClient.prototype.hook = function (contract) {
    enableRelay(contract, {
        verbose: this.config.verbose,
        runRelay: this.runRelay.bind(this),
        hookTransactionReceipt : hookTransactionReceipt
    })
}

function hookTransactionReceipt(orig_getTransactionReceipt) {
    return (hash, cb) => {
        orig_getTransactionReceipt(hash, (err, res) => {
            if (err == null) {
                if ( res && res.logs ) {
                    let logs = abi_decoder.decodeLogs(res.logs)
                    relayed = logs.find(e => e && e.name == 'TransactionRelayed')
                    if (relayed && relayed.events.find(e => e.name == "ret").value === false) {
                        console.log("log=" + relayed + " changing status to zero")
                        res.status = 0
                    }
                }
            }
            cb(err, res)
        })
    }
}

RelayClient.prototype.runRelay = function (payload, callback) {

    let params = payload.params[0]
    let relayClientOptions = this.config

    let relayOptions = {
        from: params.from,
        to: params.to,
        txfee: relayClientOptions.txfee,
        gas_limit: relayClientOptions.force_gasLimit || parseInt(params.gas, 16),
        gas_price: relayClientOptions.force_gasPrice || parseInt(params.gasPrice, 16)
    }

    if (relayClientOptions.verbose)
        console.log('RR: ', payload.id, relayOptions)

    this.relayTransaction(params.data, relayOptions)
        .then(validTransaction => {

            if (relayClientOptions.verbose)
                console.log("RR response: ", payload.id, validTransaction)

            validTransaction.chainId = 1
            var hash = "0x" + validTransaction.hash(false).toString('hex')
            callback(null, {jsonrpc: '2.0', id: payload.id, result: hash})
        })
        .catch(err => {
            if (relayClientOptions.verbose)
                console.log("RR error: ", err)
            callback(err, null)
        })
}



RelayClient.prototype.postAuditTransaction = function(signedTx, relayUrl) {
  var self = this
  return new Promise(function (resolve, reject) {
    let callback = function (error, response) {
      if (error) {
        reject(error);
        return
      }
      resolve(response);
    }
    self.httpSend.send(relayUrl + "/audit", { signedTx: signedTx }, callback);
  });
}

/**
 * Send a transaction signed by a relay to other relays for audit.
 * This is done in order to prevent nonce reuse by a misbehaving relay.
 *
 * @param {*} transaction
 * @param {*} auditingRelays - array of URLs of known relays to report this transaction to
 */
RelayClient.prototype.auditTransaction = async function (transaction, auditingRelays) {
    for (let relay in auditingRelays) {
        await this.postAuditTransaction(transaction, auditingRelays[relay]);
    }
}

module.exports = RelayClient;<|MERGE_RESOLUTION|>--- conflicted
+++ resolved
@@ -104,102 +104,6 @@
     }
 }
 
-<<<<<<< HEAD
-=======
-/**
- * @returns on object containing the first relay to respond to a ping message,
- * as well as two other relays selected by fee, stake and delay.
- */
-RelayClient.prototype.findRelay = async function (relayHubAddress, minStake, minDelay, backups) {
-    let filteredRelays = await this.getRelaysAdded(relayHubAddress);
-
-    let origRelays = filteredRelays
-    if (minStake) {
-        filteredRelays = filteredRelays.filter(a => a.stake >= minStake)
-    }
-
-    if (minDelay) {
-        filteredRelays = filteredRelays.filter(a => a.unstakeDelay >= minDelay)
-    }
-
-    if (!backups) {
-        backups = 3
-    }
-
-    let size = filteredRelays.length > backups ? backups : filteredRelays.length
-
-    if (size == 0) {
-        throw new Error("no valid relays. hub="+relayHubAddress+" orig relays=" + JSON.stringify(origRelays))
-    }
-
-    filteredRelays = filteredRelays.sort((a, b) => {
-        return a.txFee - b.txFee
-    }).slice(0, size)
-
-    let firstRelayToRespond = await this.raceToSuccess(
-        filteredRelays.map(relay => this.getRelayAddress(relay.relayUrl))
-    );
-
-    let lookupResult = {
-        firstRelayToRespond: firstRelayToRespond,
-        otherRelays: filteredRelays.filter(a => a.relayUrl !== firstRelayToRespond.relayUrl)
-    }
-
-    return lookupResult
-}
-
-/**
- * Iterates through all RelayAdded and RelayRemoved logs emitted by given hub
- * @param {*} relayHubAddress
- * @returns an array of relays cuurently registered on given RelayHub contract
- */
-RelayClient.prototype.getRelaysAdded = async function (relayHubAddress) {
-    let activeRelays = {}
-    let addedAndRemovedEvents = await this.RelayHub.getPastEvents({
-        address: relayHubAddress,
-        fromBlock: 1,
-        topics: [["RelayAdded", "RelayRemoved"]]
-    })
-
-    for (var index in addedAndRemovedEvents) {
-        let event = addedAndRemovedEvents[index]
-        if (event.event === "RelayAdded") {
-            activeRelays[event.args.relay] = {
-                relayUrl: event.args.url,
-                transactionFee: event.args.transactionFee,
-                stake: event.args.stake,
-                unstakeDelay: event.args.unstakeDelay
-            }
-        } else if (event.event === "RelayRemoved") {
-            delete activeRelays[event.args.relay]
-        }
-    }
-    return Object.values(activeRelays)
-}
-/**
- * From https://stackoverflow.com/a/37235207 (modified to catch exceptions)
- * Resolves once any promise resolves, ignores the rest, ignores rejections
- */
-RelayClient.prototype.raceToSuccess = function (promises) {
-    let numRejected = 0;
-    return new Promise(
-        (resolve, reject) =>
-            promises.forEach(
-                promise =>
-                    promise.then((res) =>
-                        resolve(res)
-                    )
-                        .catch(err => {
-                            // console.log(err)
-                            if (++numRejected === promises.length) {
-                                reject("No response from any server.", err);
-                            }
-                        })
-            )
-    );
-}
-
->>>>>>> 1887671c
 function parseHexString(str) {
     var result = [];
     while (str.length >= 2) {
@@ -216,8 +120,6 @@
  * @returns a Promise that resolves to an instance of {@link EthereumTx} signed by a relay
  */
 RelayClient.prototype.sendViaRelay = function (relayUrl, signature, from, to, encodedFunction, gasprice, gaslimit, relayFee, nonce, relayHubAddress, relayAddress) {
-
-<<<<<<< HEAD
   var self = this
 
   return new Promise(function (resolve, reject) {
@@ -265,25 +167,6 @@
       console.log("txHash= " + txHash);
       self.broadcastRawTx(raw_tx, txHash);
       resolve(validTransaction);
-=======
-    let localid = unique_id++
-    if (logreq) {
-        console.log("sending request:", localid, url, JSON.stringify(jsonRequestData).slice(0, 40))
-    }
-
-    let callback1 = function (e, r) {
-        if ( r && r.error ) {
-            e = r
-            r=null
-        }
-        if (e && ("" + e).indexOf("Invalid JSON RPC response") >= 0) {
-            e = {error: "invalid-json"}
-        }
-        if (logreq) {
-            console.log("got response:", localid, JSON.stringify(r).slice(0, 80), "err=", JSON.stringify(e).slice(0, 80))
-        }
-        callback(e, r)
->>>>>>> 1887671c
     }
     self.httpSend.send(relayUrl + "/relay", jsonRequestData, callback)
   });
