/* globals web3 artifacts contract it before assert */

const RelayClient = require('../src/js/relayclient/relayclient');
const RelayHub = artifacts.require("./RelayHub.sol");
const SampleRecipient = artifacts.require("./SampleRecipient.sol");
const ethJsTx = require('ethereumjs-tx');

const relayAddress = "0x610bb1573d1046fcb8a70bbbd395754cd57c2b60";

const localhostOne = "http://localhost:8090"

const testutils = require('./testutils')
const register_new_relay = testutils.register_new_relay;
const postRelayHubAddress = testutils.postRelayHubAddress;

contract('RelayClient', function (accounts) {

    let rhub;
    let sr;
    let gasLess;
    let relayproc

    before(async function () {
        rhub = await RelayHub.deployed()
        sr = await SampleRecipient.deployed()

        let deposit = 100000000000;
<<<<<<< HEAD
        await sr.deposit({ value: deposit });
        let known_deposit = await rhub.balances(sr.address);
        assert.equal(deposit, known_deposit);
=======
        await sr.deposit({value: deposit});
        // let known_deposit = await rhub.balances(sr.address);
        // assert.ok(known_deposit>= deposit, "deposited "+deposit+" but found only "+known_deposit);
>>>>>>> 1887671c
        gasLess = await web3.personal.newAccount("password")
        console.log("gasLess = " + gasLess);
        console.log("starting relay")

        relayproc = await testutils.startRelay(rhub, {
            verbose: process.env.relaylog,
            stake: 1e12, delay: 3600, txfee: 12, url: "asd", relayOwner: accounts[0]})

    });

    after(async function () {
        await testutils.stopRelay(relayproc)
    })

    it("test balanceOf target contract", async () => {

        let relayclient = new RelayClient(web3)
        let b1 = await relayclient.balanceOf(sr.address)
        console.log("balance before redeposit", b1.toNumber())
        let added = 200000
        await sr.deposit({ value: added });
        let b2 = await relayclient.balanceOf(sr.address)
        console.log("balance after redeposit", b2.toNumber())
        assert.equal(b2 - b1, added)

    })

<<<<<<< HEAD
=======

>>>>>>> 1887671c
    it("should send RelayHub address to server (in debug mode)", async function () {
        let res = await testutils.postRelayHubAddress(rhub.address, localhostOne);
        assert.equal("OK", res)
    });

    it("should use relay provided in constructor");

    it("should send transaction to a relay and receive a response", async function () {
        let encoded = sr.contract.emitMessage.getData("hello world");
        let gasPrice = 3;
        let to = sr.address;
        let options = {
            from: gasLess,
            to: to,
            txfee: 12,
            gas_price: gasPrice,
            gas_limit: 1000000
        }
        let relay_client_config = {
            relayUrl: localhostOne,
            relayAddress: relayAddress
        }

        let tbk = new RelayClient(web3, relay_client_config);

        let validTransaction = await tbk.relayTransaction(encoded, options);
        let txhash = "0x" + validTransaction.hash(false).toString('hex');
        let res
        do {
            res = await web3.eth.getTransactionReceipt(txhash)
            // testutils.sleep(1)
        } while (res === null)

        //validate we've got the "SampleRecipientEmitted" event
        let topic = web3.sha3('SampleRecipientEmitted(string,address,address,address)')
        assert(res.logs.find(log => log.topics.includes(topic)))

        assert.equal("0x" + validTransaction.to.toString('hex'), rhub.address.toString().toLowerCase());
        assert.equal(parseInt(validTransaction.gasPrice.toString('hex'), 16), gasPrice);

    });

    it("should relay transparently", async () => {

        let relay_client_config = {
            // relayUrl: localhostOne, 		//findrelay will find them for us..
            // relayAddress: relayAddress,

            txfee: 12,
            force_gasPrice: 3,			//override requested gas price
            force_gasLimit: 100000,		//override requested gas limit.
        }
        let relayclient = new RelayClient(web3, relay_client_config);

        relayclient.hook(SampleRecipient)

        let res = await sr.emitMessage("hello world", { from: gasLess })

        assert.equal(res.logs[0].event, "SampleRecipientEmitted")
        assert.equal(res.logs[0].args.message, "hello world")
        assert.equal(res.logs[0].args.real_sender, gasLess)
        assert.equal(res.logs[0].args.msg_sender.toLowerCase(), rhub.address.toLowerCase())
        res = await sr.emitMessage("hello again", { from: accounts[3] })
        assert.equal(res.logs[0].event, "SampleRecipientEmitted")
        assert.equal(res.logs[0].args.message, "hello again")

        assert.equal(res.logs[0].args.real_sender, accounts[3])

    })

    // This test currently has no asserts. 'auditTransaction' returns no value.
    it.skip("should send a signed raw transaction from selected relay to backup relays - in case penalty will be needed", async function () {
        let tbk = new RelayClient(web3);
        let data1 = rhub.contract.relay.getData(1, 1, 1, 1, 1, 1, 1, 1);
        let transaction = new ethJsTx({
            nonce: 2,
            gasPrice: 2,
            gasLimit: 200000,
            to: sr.address,
            value: 0,
            data: data1
        })
        let privKey = Buffer.from("4f3edf983ac636a65a842ce7c78d9aa706d3b113bce9c46f30d7d21715b23b1d", "hex");
        transaction.sign(privKey)
        let rawTx = "0x" + transaction.serialize().toString('hex')
        console.log("tx to audit", rawTx)
        await tbk.auditTransaction(rawTx, [localhostOne, localhostOne]);
    });

    it.skip("should report a suspicious transaction to an auditor relay, which will penalize the double-signing relay", async function () {
        /******/
        await postRelayHubAddress(rhub.address, localhostOne);
        await register_new_relay(rhub, 1000, 20, 30, "https://abcd.com", accounts[5]);
        /******/

        // let auditor_relay = accounts[10]
        // let initial_auditor_balance = web3.eth.getBalance(auditor_relay);

        let perpetrator_relay = accounts[5]
        // let perpetrator_stake = await rhub.stakes(perpetrator_relay);

        let perpetrator_priv_key = Buffer.from("395df67f0c2d2d9fe1ad08d1bc8b6627011959b79c53d7dd6a3536a33ab8a4fd", "hex");
        // getTransactionCount is, by definition, account's nonce+1
        let reused_nonce = web3.eth.getTransactionCount(perpetrator_relay)

        // Make sure the transaction with that nonce was mined
        let result = await sr.emitMessage("hello world", { from: perpetrator_relay })
        var log = result.logs[0];
        assert.equal("SampleRecipientEmitted", log.event);

        // Create another tx with the same nonce
        let data2 = rhub.contract.relay.getData(1, 1, 1, 1, 1, 1, 1, 1);
        let transaction2 = new ethJsTx({
            nonce: reused_nonce - 1,
            gasPrice: 2,
            gasLimit: 200000,
            to: sr.address,
            value: 0,
            data: data2
        })
        transaction2.sign(perpetrator_priv_key)
        let rawTx = "0x" + transaction2.serialize().toString('hex')

        let tbk = new RelayClient(web3, { relayUrl: localhostOne });
        await tbk.auditTransaction(rawTx, [localhostOne]);
        // let the auditor do the job
        // testutils.sleep(10)


        let perpetrator_new_stake = await rhub.stakes(perpetrator_relay);

        assert.equal(0, perpetrator_new_stake[0].toNumber())
        // TODO: validate reward distributed fairly

    });

    function timeout(ms) {
        return new Promise(resolve => setTimeout(resolve, ms));
    }

    it("should fallback to other relays if the preferred one does not respond correctly", async function () {
        let rc = new RelayClient(web3)
        let orig_httpSend = rc.httpSend
        let httpSend = {
            send: function (url, jsonRequestData, callback) {
                if (!url.includes("relay")) {
                    orig_httpSend(url, jsonRequestData, callback)
                    return
                }
                if (counter == 0) {
                    counter++
                    setTimeout(callback(new Error("Test error"), null), 100)
                }
                else if (counter == 1) {
                    counter++
                    setTimeout(callback(null, JSON.stringify({})), 100)
                }
                else {
                    let callback_wrap = function (e, r) {
                        assert.equal(null, e)
                        assert.equal(true, r.input.includes(message_hex))
                        callback(e, r)
                    }
                    orig_httpSend.send(url, jsonRequestData, callback_wrap)
                }
            }
        }
        let mockServerHelper = {
            getRelaysAdded: async function () {
                await timeout(200)
                return filteredRelays
            },
            newActiveRelayPinger: function () {
                return {
                    nextRelay: async function () {
                        await timeout(200)
                        return filteredRelays[counter]
                    },
                }
            },
            setHub: function(){}
        }
        let tbk = new RelayClient(web3, { serverHelper: mockServerHelper });
        tbk.httpSend = httpSend
        let filteredRelays = [
            { relayUrl: "localhost1", RelayServerAddress: accounts[10] },
            { relayUrl: "localhost2", RelayServerAddress: accounts[10] },
            { relayUrl: localhostOne, RelayServerAddress: accounts[10] }
        ]

        var counter = 0

        let message = "hello world"
        let message_hex = "0b68656c6c6f20776f726c64"
        let encoded = sr.contract.emitMessage.getData(message)

        let options = {
            from: gasLess,
            to: sr.address,
            txfee: 12,
            gas_price: 3,
            gas_limit: 1000000
        }

        let validTransaction = await tbk.relayTransaction(encoded, options);

        // RelayClient did retry for 2 times
        assert.equal(2, counter)

        // The transaction was checked by internal logic of RelayClient (tested elsewhere) and deemed valid
        assert.equal(32, validTransaction.hash(false).length)

    })
});<|MERGE_RESOLUTION|>--- conflicted
+++ resolved
@@ -25,15 +25,9 @@
         sr = await SampleRecipient.deployed()
 
         let deposit = 100000000000;
-<<<<<<< HEAD
-        await sr.deposit({ value: deposit });
-        let known_deposit = await rhub.balances(sr.address);
-        assert.equal(deposit, known_deposit);
-=======
         await sr.deposit({value: deposit});
         // let known_deposit = await rhub.balances(sr.address);
         // assert.ok(known_deposit>= deposit, "deposited "+deposit+" but found only "+known_deposit);
->>>>>>> 1887671c
         gasLess = await web3.personal.newAccount("password")
         console.log("gasLess = " + gasLess);
         console.log("starting relay")
@@ -61,10 +55,6 @@
 
     })
 
-<<<<<<< HEAD
-=======
-
->>>>>>> 1887671c
     it("should send RelayHub address to server (in debug mode)", async function () {
         let res = await testutils.postRelayHubAddress(rhub.address, localhostOne);
         assert.equal("OK", res)
